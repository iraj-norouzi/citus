--- conflicted
+++ resolved
@@ -1225,11 +1225,9 @@
 bool
 ReadOnlyTask(TaskType taskType)
 {
-<<<<<<< HEAD
 	switch (taskType)
 	{
-		case ROUTER_TASK:
-		case SQL_TASK:
+		case SELECT_TASK:
 		case MAP_OUTPUT_FETCH_TASK:
 		case MAP_TASK:
 		case MERGE_TASK:
@@ -1241,17 +1239,6 @@
 			 */
 			return true;
 		}
-=======
-	if (taskType == SELECT_TASK)
-	{
-		/*
-		 * TODO: We currently do not execute modifying CTEs via SELECT_TASK.
-		 * When we implement it, we should either not use the mentioned task types for
-		 * modifying CTEs detect them here.
-		 */
-		return true;
-	}
->>>>>>> 10f2d7c0
 
 		default:
 		{
